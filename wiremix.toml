--- conflicted
+++ resolved
@@ -275,15 +275,9 @@
 # The name of a device in the Configuration tab
 config_device = {}
 # The name of the selected profile in the Configuration tab
-<<<<<<< HEAD
 config_profile = {}
-# Dropdown marker next to the profiles in the Conifguration tab
+# Dropdown marker next to the profiles in the Configuration tab
 dropdown_icon = {}
-=======
-config_profile = { }
-# Dropdown marker next to the profiles in the Configuration tab
-dropdown_icon = { }
->>>>>>> 05a40ca2
 # Border around dropdowns
 dropdown_border = {}
 # The name of an item in a dropdown
@@ -296,14 +290,9 @@
 # Border around help menu
 help_border = {}
 # The name of an item in a the help menu
-<<<<<<< HEAD
 help_item = {}
-# The symbol at the top/bottom of the help menu indicating that there are more items
-=======
-help_item = { }
 # The symbol at the top/bottom of the help menu indicating that there are more
 # items
->>>>>>> 05a40ca2
 help_more = { fg = "DarkGray" }
 
 
